#include <cstdint>
#include <iostream>
#include <ios>
#include <iomanip>
#include <cstdlib>
#include <memory>
#include <string>
#include <set>
#include <cassert>
#include <queue>
#include <sstream>
#include <sys/resource.h>

#ifndef USE_MPI
#define USE_MPI 1
#endif

#if USE_MPI
#include <mpi.h>
#endif

#include <chrono>

namespace {

struct KokkosPDeviceInfo {
  std::uint32_t deviceID;
};

struct SpaceHandle {
  char name[64];                                                                        
};

enum Space {
  SPACE_HOST,
  SPACE_CUDA
};

enum { NSPACES = 2 };

Space get_space(SpaceHandle const& handle) {
  switch (handle.name[0]) {
    case 'H': return SPACE_HOST;
    case 'C': return SPACE_CUDA;
  }
  abort();
  return SPACE_HOST;
}

const char* get_space_name(int space) {
  switch (space) {
    case SPACE_HOST: return "HOST";
    case SPACE_CUDA: return "CUDA";
  }
  abort();
  return nullptr;
}

struct Now {
  typedef std::chrono::time_point<std::chrono::high_resolution_clock> Impl;
  Impl impl;
};

Now now() {
  Now t;
  t.impl = std::chrono::high_resolution_clock::now();
  return t;
}

double operator-(Now b, Now a) {
  return std::chrono::duration_cast<std::chrono::nanoseconds>(b.impl - a.impl)
             .count() *
         1e-9;
}

enum StackKind {
  STACK_FOR,
  STACK_REDUCE,
  STACK_SCAN,
  STACK_REGION,
  STACK_COPY
};

void print_process_hwm() {
  struct rusage sys_resources;
  getrusage(RUSAGE_SELF, &sys_resources);
  long hwm = sys_resources.ru_maxrss;
  long hwm_max = hwm;

#if USE_MPI
  int rank, world_size;
  MPI_Comm_rank(MPI_COMM_WORLD, &rank);
  MPI_Comm_size(MPI_COMM_WORLD, &world_size);

  // Max
  MPI_Reduce(&hwm, &hwm_max, 1, MPI_LONG, MPI_MAX, 0, MPI_COMM_WORLD);

  // Min
  long hwm_min;
  MPI_Reduce(&hwm, &hwm_min, 1, MPI_LONG, MPI_MIN, 0, MPI_COMM_WORLD);

  // Average
  MPI_Comm_size(MPI_COMM_WORLD, &world_size);
  long hwm_ave;
  MPI_Reduce(&hwm, &hwm_ave, 1, MPI_LONG, MPI_SUM, 0, MPI_COMM_WORLD);
  hwm_ave /= world_size;

  if (rank == 0)
#endif
  {
    printf("Host process high water mark memory consumption: %ld kB\n",
      hwm_max);
#if USE_MPI
    printf("  Max: %ld, Min: %ld, Ave: %ld kB\n",
      hwm_max,hwm_min,hwm_ave);
#endif
    printf("\n");
  }
}

struct StackNode {
  StackNode* parent;
  std::string name;
  StackKind kind;
  std::set<StackNode> children;
  double total_runtime;
  double total_kokkos_runtime;
  double max_runtime;
  double avg_runtime;
  std::int64_t number_of_calls;
  Now start_time;
  StackNode(StackNode* parent_in, std::string&& name_in, StackKind kind_in):
    parent(parent_in),
    name(std::move(name_in)),
    kind(kind_in),
    total_runtime(0.0),
    number_of_calls(0) {
  }
  StackNode* get_child(std::string&& child_name, StackKind child_kind) {
    StackNode candidate(this, std::move(child_name), child_kind);
    auto it = children.find(candidate);
    if (it == children.end()) {
      auto res = children.emplace(std::move(candidate));
      it = res.first;
      assert(res.second);
    }
    return const_cast<StackNode*>(&(*(it)));
  }
  bool operator<(StackNode const& other) const {
    if (kind != other.kind) {
      return int(kind) < int(other.kind);
    }
    return name < other.name;
  }
  std::string get_full_name() const {
    std::string full_name;
    for (auto p = this; p; p = p->parent) {
      if (p->name.empty() && !p->parent) continue;
      full_name = p->name + '/' + full_name;
    }
    return full_name;
  }
  void begin() {
    number_of_calls++;
    start_time = now();
  }
  void end(Now const& end_time) {
    auto runtime = (end_time - start_time);
    total_runtime += runtime;
  }
  void adopt() {
    if (this->kind != STACK_REGION) {
      this->total_kokkos_runtime = this->total_runtime;
    }
    for (auto& child : this->children) {
      const_cast<StackNode&>(child).adopt();
      this->total_kokkos_runtime += child.total_kokkos_runtime;
    }
  }
  StackNode invert() const {
    StackNode inv_root(nullptr, "", STACK_REGION);
    std::queue<StackNode const*> q;
    q.push(this);
    while (!q.empty()) {
      auto node = q.front(); q.pop();
      auto self_time = node->total_runtime;
      auto kokkos_time = node->total_kokkos_runtime;
      auto calls = node->number_of_calls;
      for (auto& child : node->children) {
        self_time -= child.total_runtime;
        q.push(&child);
      }
      auto inv_node = &inv_root;
      inv_node->total_runtime += self_time;
      inv_node->number_of_calls += calls;
      inv_node->total_kokkos_runtime += kokkos_time;
      for (; node; node = node->parent) {
        std::string name = node->name;
        inv_node = inv_node->get_child(std::move(name), node->kind);
        inv_node->total_runtime += self_time;
        inv_node->number_of_calls += calls;
        inv_node->total_kokkos_runtime += kokkos_time;
      }
    }
    return inv_root;
  }
  void print_recursive(
      std::ostream& os, std::string my_indent, std::string const& child_indent, double tree_time) const {
    auto percent = (total_runtime / tree_time) * 100.0;
    if (percent < 0.1) return;
    if (!name.empty()) {
      os << my_indent;
      auto imbalance = (max_runtime / avg_runtime - 1.0) * 100.0;
      os << std::scientific << std::setprecision(2);
      os << avg_runtime << " sec ";
      os << std::fixed << std::setprecision(1);
      auto percent_kokkos = (total_kokkos_runtime / total_runtime) * 100.0;
      os << percent << "% " << percent_kokkos << "% " << imbalance << "% " << number_of_calls << " " << name;
      switch (kind) {
        case STACK_FOR: os << " [for]"; break;
        case STACK_REDUCE: os << " [reduce]"; break;
        case STACK_SCAN: os << " [scan]"; break;
        case STACK_REGION: os << " [region]"; break;
        case STACK_COPY: os << " [copy]"; break;
      };
      os << '\n';
    }
    if (children.empty()) return;
    auto by_time = [](StackNode const* a, StackNode const* b) {
      if (a->total_runtime != b->total_runtime) {
        return a->total_runtime > b->total_runtime;
      }
      return a->name < b->name;
    };
    std::set<StackNode const*, decltype(by_time)> children_by_time(by_time);
    for (auto& child : children) {
      children_by_time.insert(&child);
    }
    auto last = children_by_time.end();
    --last;
    for (auto it = children_by_time.begin(); it != children_by_time.end(); ++it) {
      std::string grandchild_indent;
      if (it == last) {
        grandchild_indent = child_indent + "    ";
      } else {
        grandchild_indent = child_indent + "|   ";
      }
      auto child = *it;
      child->print_recursive(
          os, child_indent + "|-> ", grandchild_indent, tree_time);
    }
  }
  void print(std::ostream& os) const {
    std::ios saved_state(nullptr);
    saved_state.copyfmt(os);
    print_recursive(os, "", "", total_runtime);
    os << '\n';
    os.copyfmt(saved_state);
  }
  void reduce_over_mpi() {
#if USE_MPI
    int rank, comm_size;
    MPI_Comm_rank(MPI_COMM_WORLD, &rank);
    MPI_Comm_size(MPI_COMM_WORLD, &comm_size);
    std::queue<StackNode*> q;
    q.push(this);
    while (!q.empty()) {
      auto node = q.front(); q.pop();
      node->max_runtime = node->total_runtime;
      node->avg_runtime = node->total_runtime;
      MPI_Allreduce(MPI_IN_PLACE, &(node->total_runtime),
          1, MPI_DOUBLE, MPI_SUM, MPI_COMM_WORLD);
      MPI_Allreduce(MPI_IN_PLACE, &(node->max_runtime),
          1, MPI_DOUBLE, MPI_MAX, MPI_COMM_WORLD);
      MPI_Allreduce(MPI_IN_PLACE, &(node->avg_runtime),
          1, MPI_DOUBLE, MPI_SUM, MPI_COMM_WORLD);
      node->avg_runtime /= comm_size;
      MPI_Allreduce(MPI_IN_PLACE, &(node->total_kokkos_runtime),
          1, MPI_DOUBLE, MPI_SUM, MPI_COMM_WORLD);
      /* There may be kernels that were called on rank 0 but were not
         called on certain other ranks.
         We will count these and add empty entries in the other ranks.
         There may also be kernels which were *not* called on rank 0 but
         *were* called on certain other ranks.
         We are *ignoring* these, because I can't think of an easy and
         scalable way to combine that data */
      int nchildren = int(node->children.size());
      MPI_Bcast(&nchildren, 1, MPI_INT, 0, MPI_COMM_WORLD);
      if (rank == 0) {
        for (auto& child : node->children) {
          int name_len = int(child.name.length());
          MPI_Bcast(&name_len, 1, MPI_INT, 0, MPI_COMM_WORLD);
          auto name = child.name;
          MPI_Bcast(&name[0], name_len, MPI_CHAR, 0, MPI_COMM_WORLD);
          int kind = child.kind;
          MPI_Bcast(&kind, 1, MPI_INT, 0, MPI_COMM_WORLD);
          q.push(const_cast<StackNode*>(&child));
        }
      } else {
        for (int i = 0; i < nchildren; ++i) {
          int name_len;
          MPI_Bcast(&name_len, 1, MPI_INT, 0, MPI_COMM_WORLD);
          std::string name(size_t(name_len), '?');
          MPI_Bcast(&name[0], name_len, MPI_CHAR, 0, MPI_COMM_WORLD);
          int kind;
          MPI_Bcast(&kind, 1, MPI_INT, 0, MPI_COMM_WORLD);
          auto child = node->get_child(std::move(name), StackKind(kind));
          q.push(child);
        }
      }
    }
#else
    std::queue<StackNode*> q;
    q.push(this);
    while (!q.empty()) {
      auto node = q.front(); q.pop();
      node->max_runtime = node->total_runtime;
      node->avg_runtime = node->total_runtime;
      for (auto& child : node->children) {
        q.push(const_cast<StackNode*>(&child));
      }
    }
#endif
  }
};

struct Allocation {
  std::string name;
  void* ptr;
  std::uint64_t size;
  StackNode* frame;
  Allocation(std::string&& name_in, void* ptr_in, std::uint64_t size_in,
      StackNode* frame_in):
    name(std::move(name_in)),ptr(ptr_in),size(size_in),frame(frame_in) {
  }
  bool operator<(Allocation const& other) const {
    if (size != other.size) return size > other.size;
    return ptr < other.ptr;
  }
};

struct Allocations {
  std::uint64_t total_size;
  std::set<Allocation> alloc_set;
  Allocations():total_size(0) {}
  void allocate(std::string&& name, void* ptr, std::uint64_t size,
      StackNode* frame) {
    auto res = alloc_set.emplace(
        Allocation(std::move(name), ptr, size, frame));
    assert(res.second);
    total_size += size;
  }
  void deallocate(std::string&& name, void* ptr, std::uint64_t size,
      StackNode* frame) {
    auto key = Allocation(std::move(name), ptr, size, frame);
    auto it = alloc_set.find(key);
    if (it == alloc_set.end()) {
      std::stringstream ss;
      ss << "WARNING! allocation(\"" << key.name << "\", " << key.ptr
         << ", " << key.size << "), deallocated at \"" << frame->get_full_name() << "\", "
         << " was not in the currently allocated set!\n";
      auto s = ss.str();
      std::cerr << s;
    } else {
      total_size -= it->size;
      alloc_set.erase(it);
    }
  }
  void print(std::ostream& os) {
    std::string s;
#if USE_MPI
    auto max_total_size = total_size;
    MPI_Allreduce(MPI_IN_PLACE, &max_total_size, 1,
        MPI_UINT64_T, MPI_MAX, MPI_COMM_WORLD);
    /* this bit of logic is here to break ties in case two
     * or more MPI ranks allocated the same (maximum) amount of
     * memory. the one with the lowest MPI rank will print
     * its snapshot */
    int rank, size;
    MPI_Comm_rank(MPI_COMM_WORLD, &rank);
    MPI_Comm_size(MPI_COMM_WORLD, &size);
    auto min_max_rank = (max_total_size == total_size) ? rank : size;
    MPI_Allreduce(MPI_IN_PLACE, &min_max_rank, 1,
        MPI_INT, MPI_MIN, MPI_COMM_WORLD);
    assert(min_max_rank < size);
    if (rank == min_max_rank)
#endif
    {
      std::stringstream ss;
      ss << std::fixed << std::setprecision(1);
      ss << "MAX MEMORY ALLOCATED: " << double(total_size)/1024.0 << " kB" << '\n'; // convert bytes to kB
#if USE_MPI
      ss << "MPI RANK WITH MAX MEMORY: " << rank << '\n';
#endif
      ss << "ALLOCATIONS AT TIME OF HIGH WATER MARK:\n";
      std::ios saved_state(nullptr);
      for (auto& allocation : alloc_set) {
        auto percent = double(allocation.size) / double(total_size) * 100.0;
        if (percent < 0.1) continue;
        std::string full_name = allocation.frame->get_full_name();
        if (full_name.empty()) full_name = allocation.name;
        else full_name = full_name + "/" + allocation.name;
        ss << "  " << percent << "% " << full_name << '\n';
      }
      ss << '\n';
      s = ss.str();
    }
#if USE_MPI
    // a little MPI dance to send the string from min_max_rank to rank 0
    MPI_Request request;
    int string_size;
    if (rank == 0) {
      MPI_Irecv(&string_size, 1, MPI_INT, min_max_rank, 42, MPI_COMM_WORLD, &request);
    }
    if (rank == min_max_rank) {
      string_size = int(s.size());
      MPI_Send(&string_size, 1, MPI_INT, 0, 42, MPI_COMM_WORLD);
    }
    if (rank == 0) {
      MPI_Wait(&request, MPI_STATUS_IGNORE);
      s.resize(size_t(string_size));
      MPI_Irecv(const_cast<char*>(s.data()), string_size, MPI_CHAR, min_max_rank, 42, MPI_COMM_WORLD, &request);
    }
    if (rank == min_max_rank) {
      MPI_Send(const_cast<char*>(s.data()), string_size, MPI_CHAR, 0, 42, MPI_COMM_WORLD);
    }
    if (rank == 0) {
      MPI_Wait(&request, MPI_STATUS_IGNORE);
      os << s;
    }
#else
    os << s;
#endif
  }
};

struct State {
  StackNode stack_root;
  StackNode* stack_frame;
  Allocations current_allocations[NSPACES];
  Allocations hwm_allocations[NSPACES];
  State():stack_root(nullptr, "", STACK_REGION),stack_frame(&stack_root) {
    stack_frame->begin();
  }
  ~State() {
    auto end_time = now();
    if (stack_frame != &stack_root) {
      std::cerr << "Program ended before \"" << stack_frame->get_full_name()
                << "\" ended\n";
      abort();
    }
    stack_frame->end(end_time);
    stack_root.adopt();
    auto inv_stack_root = stack_root.invert();
<<<<<<< HEAD
=======
#if USE_MPI
>>>>>>> 74827d91
    stack_root.reduce_over_mpi();
    inv_stack_root.reduce_over_mpi();
#ifdef USE_MPI
    int rank;
    MPI_Comm_rank(MPI_COMM_WORLD, &rank);
    if (rank == 0)
#endif
    {
      std::cout << "\nBEGIN KOKKOS PROFILING REPORT:\n";
      std::cout << "TOTAL TIME: " << stack_root.max_runtime << " seconds\n";
      std::cout << "TOP-DOWN TIME TREE:\n";
      std::cout << "<average time> <percent of total time> <percent time in Kokkos> <percent MPI imbalance> <number of calls> <name> [type]\n";
      std::cout << "=================== \n";
      stack_root.print(std::cout);
      std::cout << "BOTTOM-UP TIME TREE:\n";
      std::cout << "<average time> <percent of total time> <percent time in Kokkos> <percent MPI imbalance> <number of calls> <name> [type]\n";
      std::cout << "=================== \n";
      inv_stack_root.print(std::cout);
    }
    for (int space = 0; space < NSPACES; ++space) {
#if USE_MPI
      if (rank == 0)
#endif
      {
        std::cout << "KOKKOS " << get_space_name(space) << " SPACE:\n";
        std::cout << "=================== \n";
        std::cout.flush();
      }
      hwm_allocations[space].print(std::cout);
    }
    print_process_hwm();
#if USE_MPI
    if (rank == 0)
#endif
    {
      std::cout << "END KOKKOS PROFILING REPORT.\n";
      std::cout.flush();
    }
  }
  void begin_frame(const char* name, StackKind kind) {
    std::string name_str(name);
    stack_frame = stack_frame->get_child(std::move(name_str), kind);
    stack_frame->begin();
  }
  void end_frame(Now end_time) {
    stack_frame->end(end_time);
    stack_frame = stack_frame->parent;
  }
  std::uint64_t begin_kernel(const char* name, StackKind kind) {
    begin_frame(name, kind);
    return reinterpret_cast<std::uint64_t>(stack_frame);
  }
  void end_kernel(std::uint64_t kernid) {
    auto end_time = now();
    auto expect_node = reinterpret_cast<StackNode*>(kernid);
    if (expect_node != stack_frame) {
      std::cerr << "Expected \"" << stack_frame->get_full_name()
                << "\" to end, got different kernel ID\n";
      abort();
    }
    end_frame(end_time);
  }
  void push_region(const char* name) {
    begin_frame(name, STACK_REGION);
  }
  void pop_region() {
    end_frame(now());
  }
  void allocate(Space space, const char* name, void* ptr, std::uint64_t size) {
    current_allocations[space].allocate(
        std::string(name), ptr, size, stack_frame);
    if (current_allocations[space].total_size > hwm_allocations[space].total_size) {
      hwm_allocations[space] = current_allocations[space];
    }
  }
  void deallocate(Space space, const char* name, void* ptr, std::uint64_t size) {
    current_allocations[space].deallocate(
        std::string(name), ptr, size, stack_frame);
  }
  void begin_deep_copy(
      Space, const char* dst_name, const void*,
      Space, const char* src_name, const void*,
      std::uint64_t) {
    std::string frame_name;
    frame_name += "\"";
    frame_name += dst_name;
    frame_name += "\"=\"";
    frame_name += src_name;
    frame_name += "\"";
    begin_frame(frame_name.c_str(), STACK_COPY);
  }
  void end_deep_copy() {
    end_frame(now());
  }
};

State* global_state = nullptr;

}  // end anonymous namespace

extern "C" void kokkosp_init_library(
    int loadseq, uint64_t, uint32_t ndevinfos, KokkosPDeviceInfo* devinfos) {
  (void)loadseq;
  (void)ndevinfos;
  (void)devinfos;
  global_state = new State();
}

extern "C" void kokkosp_finalize_library() {
  delete global_state;
  global_state = nullptr;
}

extern "C" void kokkosp_begin_parallel_for(
    const char* name, std::uint32_t devid, std::uint64_t* kernid) {
  (void) devid;
  *kernid = global_state->begin_kernel(name, STACK_FOR);
}

extern "C" void kokkosp_begin_parallel_reduce(
    const char* name, std::uint32_t devid, std::uint64_t* kernid) {
  (void) devid;
  *kernid = global_state->begin_kernel(name, STACK_REDUCE);
}

extern "C" void kokkosp_begin_parallel_scan(
    const char* name, std::uint32_t devid, std::uint64_t* kernid) {
  (void) devid;
  *kernid = global_state->begin_kernel(name, STACK_SCAN);
}

extern "C" void kokkosp_end_parallel_for(std::uint64_t kernid) {
  global_state->end_kernel(kernid);
}

extern "C" void kokkosp_end_parallel_reduce(std::uint64_t kernid) {
  global_state->end_kernel(kernid);
}

extern "C" void kokkosp_end_parallel_scan(std::uint64_t kernid) {
  global_state->end_kernel(kernid);
}

extern "C" void kokkosp_push_profile_region(const char* name) {
  global_state->push_region(name);
}

extern "C" void kokkosp_pop_profile_region() {
  global_state->pop_region();
}

extern "C" void kokkosp_allocate_data(
    SpaceHandle handle, const char* name, void* ptr, uint64_t size) {
  auto space = get_space(handle);
  global_state->allocate(space, name, ptr, size);
}

extern "C" void kokkosp_deallocate_data(
    SpaceHandle handle, const char* name, void* ptr, uint64_t size) {
  auto space = get_space(handle);
  global_state->deallocate(space, name, ptr, size);
}

extern "C" void kokkosp_begin_deep_copy(
    SpaceHandle dst_handle, const char* dst_name, const void* dst_ptr,
    SpaceHandle src_handle, const char* src_name, const void* src_ptr,
    uint64_t size) {
  auto dst_space = get_space(dst_handle);
  auto src_space = get_space(src_handle);
  global_state->begin_deep_copy(dst_space, dst_name, dst_ptr,
      src_space, src_name, src_ptr, size);
}

extern "C" void kokkosp_end_deep_copy() {
  global_state->end_deep_copy();
}<|MERGE_RESOLUTION|>--- conflicted
+++ resolved
@@ -10,6 +10,7 @@
 #include <queue>
 #include <sstream>
 #include <sys/resource.h>
+#include <algorithm>
 
 #ifndef USE_MPI
 #define USE_MPI 1
@@ -133,7 +134,8 @@
     parent(parent_in),
     name(std::move(name_in)),
     kind(kind_in),
-    total_runtime(0.0),
+    total_runtime(0.),
+    total_kokkos_runtime(0.),
     number_of_calls(0) {
   }
   StackNode* get_child(std::string&& child_name, StackKind child_kind) {
@@ -170,12 +172,13 @@
   }
   void adopt() {
     if (this->kind != STACK_REGION) {
-      this->total_kokkos_runtime = this->total_runtime;
+      this->total_kokkos_runtime += this->total_runtime;
     }
     for (auto& child : this->children) {
       const_cast<StackNode&>(child).adopt();
       this->total_kokkos_runtime += child.total_kokkos_runtime;
     }
+    assert(this->total_kokkos_runtime >= 0.);
   }
   StackNode invert() const {
     StackNode inv_root(nullptr, "", STACK_REGION);
@@ -184,22 +187,25 @@
     while (!q.empty()) {
       auto node = q.front(); q.pop();
       auto self_time = node->total_runtime;
-      auto kokkos_time = node->total_kokkos_runtime;
+      auto self_kokkos_time = node->total_kokkos_runtime;
       auto calls = node->number_of_calls;
       for (auto& child : node->children) {
         self_time -= child.total_runtime;
+        self_kokkos_time -= child.total_kokkos_runtime;
         q.push(&child);
       }
+      self_time = std::max(self_time, 0.); // floating-point may give negative epsilon instead of zero
+      self_kokkos_time = std::max(self_kokkos_time, 0.); // floating-point may give negative epsilon instead of zero
       auto inv_node = &inv_root;
       inv_node->total_runtime += self_time;
       inv_node->number_of_calls += calls;
-      inv_node->total_kokkos_runtime += kokkos_time;
+      inv_node->total_kokkos_runtime += self_kokkos_time;
       for (; node; node = node->parent) {
         std::string name = node->name;
         inv_node = inv_node->get_child(std::move(name), node->kind);
         inv_node->total_runtime += self_time;
         inv_node->number_of_calls += calls;
-        inv_node->total_kokkos_runtime += kokkos_time;
+        inv_node->total_kokkos_runtime += self_kokkos_time;
       }
     }
     return inv_root;
@@ -452,10 +458,6 @@
     stack_frame->end(end_time);
     stack_root.adopt();
     auto inv_stack_root = stack_root.invert();
-<<<<<<< HEAD
-=======
-#if USE_MPI
->>>>>>> 74827d91
     stack_root.reduce_over_mpi();
     inv_stack_root.reduce_over_mpi();
 #ifdef USE_MPI
